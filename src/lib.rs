#![no_std]
/// The _actual_ module is https://www.flyrontech.com/en/product/fn-m16p-mp3-module.html
/// _Or is it?_
/// In reality there are N+1 modules that seem to use different chips but they use the same
/// protocol
/// All use flyron chips it seems. YX5200 is the "main one" but some modules
/// use upgraded versions or even better, a chip that has the model number erased
/// The M16P-MP3 Datasheet it's way more readable than the others and seems to
/// have the least inconsistencies when checked against official libraries and 
/// other sources
use embassy_time::{Duration, Instant, Timer};
use embedded_io_async::{Read, ReadReady, Write};
use defmt::*;

const START_BYTE: u8 = 0x7E;
const END_BYTE: u8 = 0xEF;
const VERSION: u8 = 0xFF;
const MSG_LEN: u8 = 0x06;
const DATA_FRAME_SIZE: usize = 10;

const INDEX_START_BYTE: usize = 0;
const INDEX_VERSION: usize = 1;
const INDEX_CMD: usize = 3;
const INDEX_FEEDBACK_ENABLE: usize = 4;
const INDEX_PARAM_H: usize = 5;
const INDEX_PARAM_L: usize = 6;
const INDEX_CHECKSUM_H: usize = 7;
const INDEX_CHECKSUM_L: usize = 8;
const INDEX_END_BYTE: usize = 9;

#[derive(Debug)]
#[repr(u8)]
pub enum Source {
    USBFlash = 0b001,
    SDCard = 0b010,
    USBHost = 0b100,
}

impl TryFrom<u8> for Source {
    type Error = ();
    fn try_from(value: u8) -> Result<Self, Self::Error> {
        match value {
            0b001 => Ok(Source::USBFlash),
            0b010 => Ok(Source::SDCard),
            0b100 => Ok(Source::USBHost),
            _ => Err(()),
        }
    }
}

#[derive(Debug)]
#[repr(u8)]
pub enum ModuleError {
    Busy = 1,
    Sleeping = 2,
    SerialRxError = 3,
    Checksum = 4,
    TrackNotInScope = 5,
    TrackNotFound = 6,
    InsertionError = 7,
    EnterSleep = 8,
}

impl TryFrom<u8> for ModuleError {
    type Error = ();
    fn try_from(value: u8) -> Result<Self, Self::Error> {
        match value {
            1..=8 => {
                // Safety: transmutation is only done after confirming the given
                // value is a discriminant of the ModuleError enum
                Ok(unsafe { core::mem::transmute(value) })
            }
            _ => Err(()),
        }
    }
}

#[derive(Debug)]
pub enum Error<E> {
    Init,
    SerialPort(E),
    FailedAck,
    Connection,
    ModuleError(ModuleError),
    Unknown,
    BrokenMessage,
    UserTimeout,
    BadParameter,
}

#[derive(PartialEq, Debug, Clone, Copy)]
pub struct MessageData {
    command: Command,
    param_h: u8,
    param_l: u8,
}

impl MessageData {
    pub const fn new(command: Command, param_h: u8, param_l: u8) -> Self {
        Self {
            command,
            param_h,
            param_l,
        }
    }
}

const ACK_MESSAGE_DATA: MessageData =
    MessageData::new(Command::NotifyReply, 0, 0);

#[derive(PartialEq, Debug, Clone, Copy)]
#[repr(u8)]
pub enum Command {
    /// Play next file
    Next = 0x01,
    /// Play previous file
    Previous = 0x02,
    /// Specify Track number to play (1-2999)
    PlayTrack = 0x03,
    /// Increase Volume
    VolumeUp = 0x04,
    /// Decrease Volume
    VolumeDown = 0x05,
    /// Set specific volume value, 0-30
    SetVolume = 0x06,
    /// Select equalizer
    SetEQ = 0x07,
    /// Select track to play in loop
    PlayLoopTrack = 0x08,
    /// Select the Playback source (USDB/SD)
    SetPlaybackSource = 0x09,
    /// Enter Sleep/StandBy Mode
    EnterSleepMode = 0x0A,
    /// Normal mode per DFRobot, but it's reported it does nothing
    EnterNormalMode = 0x0B,
    /// Reset the device
    Reset = 0x0C,
    /// Start Playback
    Play = 0x0D,
    /// Pause Current Playback
    Pause = 0x0E,
    /// Specify Track to play in a folder, 99 folders 255 tracks each max
    PlayTrackInFolder = 0x0F,
    /// Configure the audio amplifier gain settings, MSB enables amp, LS sets
    /// gain 0-31
    ConfigAudioAmp = 0x10, 
    /// Play all tracks in a loop
    PlayLoopAll = 0x11,
    /// Play track number in MP3 folder, max 65536 tracks, 3000 recomended max
    PlayTrackInMp3Folder = 0x12,
    /// Play track number in ADVERT folder, max 3000 tracks
    StartAdvertisement = 0x13,
    /// Play track of large folder, 1-3000 valid names
    PlayTrackLargeFolder = 0x14,
    /// Stop playing ADVERT track if one is active
    StopAdvertisement = 0x15,
    /// Stop all playback including advertisement
    Stop = 0x16,
    /// Play tracks from a folder on repeat, max 99 folders, 255 files each
    PlayLoopFolder = 0x17,
    /// Play random tracks from all media available in the current source
    PlayRandom = 0x18,
    /// If a track is playing, control loop playback enable (0x1 enable, 0x0 disable)
    LoopCurrentTrack = 0x19,
    /// Control whether the DAC is powered on or off  
    SetDAC = 0x1a,
    // Only sent by module when media is connected
    NotifyPushMedia = 0x3A,
    // Only sent by module when media is removed
    NotifyPullOutMedia = 0x3B,
    // Only sent by module when track in USB Flash finished playing
    NotifyFinishTrackUSBFlash = 0x3C,
    // Only sent by module when track in SD card finished playing
    NotifyFinishTrackSD = 0x3D,
    // Only sent by module when track in USB Host link stopped playing
    NotifyFinishTrackUSBHost = 0x3E,

    // List the available sources. For the DFPlayer Mini, it's essentially
    // only the SD card
    QueryAvailableSources = 0x3F,
    // Only sent by module when an error occurs
    NotifyError = 0x40,
    // Sent as ACK response when feedback is enabled
    NotifyReply = 0x41,
    // Returns status of module
    QueryStatus = 0x42,
    QueryVolume = 0x43,
    QueryEQ = 0x44,
    ReservedQueryPlaybackMode = 0x45,
    ReservedQuerySwVersion = 0x46,
    QueryTrackCntUSB = 0x47,
    QueryTrackCntSD = 0x48,
    ReservedQueryTrackCntPC = 0x49,
    ReservedQueryKeepOn = 0x4A,
    QueryCurrentTrackUSBFlash = 0x4B,
    QueryCurrentTrackSD = 0x4C,
    QueryCurrentTrackUSBHost = 0x4D,
    QueryFolderTrackCnt = 0x4E,
    QueryFolderCnt = 0x4F,
}

impl TryFrom<u8> for Command {
    type Error = ();
    fn try_from(value: u8) -> Result<Self, Self::Error> {
        match value {
            0..=0x1a | 0x3C..=0x4D => {
                // Safety: transmutation is only done after confirming the given
                // value is a discriminant of the Command enum
                Ok(unsafe { core::mem::transmute(value) })
            }
            _ => Err(()),
        }
    }
}

#[repr(u8)]
pub enum Equalizer {
    Normal = 0x0,
    Pop = 0x1,
    Rock = 0x2,
    Jazz = 0x3,
    Classic = 0x4,
    Bass = 0x5,
}

#[repr(u8)]
pub enum PlayBackMode {
    Repeat = 0x0,
    FolderRepeat = 0x1,
    SingleRepeat = 0x2,
    Random = 0x3,
}

#[repr(u8)]
pub enum PlayBackSource {
    USB = 0x0,
    SDCard = 0x1,
    Aux = 0x2,
    Sleep = 0x3,
    Flash = 0x4,
}

pub fn checksum(buffer: &[u8]) -> u16 {
    let mut checksum = 0;
    for &b in buffer {
        checksum += &b.into();
    }
    if buffer[2] == 0x0 {
        checksum += 2
    };
    0u16.wrapping_sub(checksum)
}

pub struct DfPlayer<'a, S>
where
    S: Read + Write + ReadReady,
{
    port: &'a mut S,
    feedback_enable: bool,
    last_command: MessageData,
    last_response: MessageData,
    last_cmd_acknowledged: bool,
    timeout: Duration,
}

/// Structure for interacting with the device
impl<'a, S> DfPlayer<'a, S>
where
    S: Read + Write + ReadReady,
{
    /// Assumes port is configured 8N1 baud rate 9600, rx fifo reset on init
    pub async fn try_new(
        port: &'a mut S,
        feedback_enable: bool,
        timeout: Duration,
        // in case you want to modify the reset delay
        reset_duration_override: Option<Duration>,
    ) -> Result<Self, Error<S::Error>> {
        // wait for module to turn on
        //? Timer::after_millis(3000).await; // not needed (?
        // module sends error message after boot, it can be discarded. We also
        // ignore a possible serial/timeout error
        let mut player = Self {
            port: port,
            feedback_enable: feedback_enable,
            last_command: MessageData::new(Command::EnterNormalMode, 0, 0),
            last_response: MessageData::new(Command::EnterNormalMode, 0, 0),
            last_cmd_acknowledged: false,
            timeout: timeout,
        };
        // discard first bytes
        let _ = player.read_last_message().await;
        player.reset(reset_duration_override).await?;
        Ok(player)
    }

    pub async fn read_last_message(&mut self) -> Result<(), Error<S::Error>> {
        let timeout_start = Instant::now();
        // wait_ack loop
        let mut current_index = 0;
        let mut receive_buffer = [0u8; 30];
        let mut message = [0u8; DATA_FRAME_SIZE];
        loop {
            if !self.port.read_ready().map_err(|e| Error::SerialPort(e))? {
                if self.timeout < Instant::now().duration_since(timeout_start) {
                    return Err(Error::UserTimeout);
                }
                Timer::after_millis(10).await;
            } else {
                let cnt = self
                    .port
                    .read(&mut receive_buffer)
                    .await
                    .map_err(|e| Error::SerialPort(e))?;
                for i in 0..cnt {
                    let byte = receive_buffer[i];
                    message[current_index] = byte;

                    match current_index {
                        INDEX_START_BYTE => {
                            if byte == START_BYTE {
                                current_index = 1;
                            }
                        }
                        INDEX_END_BYTE => {
<<<<<<< HEAD
                            info!("Received message: {:?}", &message);
=======
                            esp_println::println!("rx {:02X?}", message);
>>>>>>> 1b52cc47
                            if byte != END_BYTE {
                                current_index = 0;
                            } else {
                                // found the end byte, but is there more info to
                                // read? Discard old info as it is not longer
                                // relevant. We'll check if the message it's an
                                // ACK message just in case

                                let read_checksum =
                                    ((message[INDEX_CHECKSUM_H] as u16) << 8)
                                        | (message[INDEX_CHECKSUM_L] as u16);
                                let calc_checksum = checksum(
                                    &message[INDEX_VERSION..INDEX_CHECKSUM_H],
                                );
                                let valid_checksum =
                                    read_checksum == calc_checksum;
                                if valid_checksum {
                                    self.last_response.command = message
                                        [INDEX_CMD]
                                        .try_into()
                                        .map_err(|_| Error::Unknown)?;
                                    self.last_response.param_h = message
                                        [INDEX_PARAM_H]
                                        .try_into()
                                        .map_err(|_| Error::Unknown)?;
                                    self.last_response.param_l = message
                                        [INDEX_PARAM_L]
                                        .try_into()
                                        .map_err(|_| Error::Unknown)?;
                                    if self.last_response == ACK_MESSAGE_DATA {
                                        self.last_cmd_acknowledged = true;
                                    }
                                }

                                if i < (cnt - 1)
                                    || self
                                        .port
                                        .read_ready()
                                        .map_err(|e| Error::SerialPort(e))?
                                {
                                    current_index = 0;
                                } else {
                                    // no more data
                                    if valid_checksum {
                                        if self.last_response.command
                                            == Command::NotifyError
                                        {
                                            if let Ok(err) = self
                                                .last_response
                                                .param_l
                                                .try_into()
                                            {
                                                return Err(
                                                    Error::ModuleError(err),
                                                );
                                            } else {
                                                return Err(Error::Unknown);
                                            }
                                        } else {
                                            return Ok(());
                                        }
                                    } else {
                                        return Err(Error::BrokenMessage);
                                    }
                                }
                                break;
                            }
                        }
                        _ => {
                            current_index += 1;
                        }
                    }
                }
            }
        }
    }

    /// Sends a command, if ACK is enabled the paramet er value will be returned
    /// as Ok(Some(value))
    pub async fn send_command(
        &mut self,
        command_data: MessageData,
    ) -> Result<(), Error<S::Error>> {
        let mut out_buffer = [
            START_BYTE, VERSION, MSG_LEN, 0x0, 0x0, 0x0, 0x0, 0x0, 0x0,
            END_BYTE,
        ];
        if self.feedback_enable {
            out_buffer[INDEX_FEEDBACK_ENABLE] = 0x1;
        }
        out_buffer[INDEX_CMD] = command_data.command as u8;
        out_buffer[INDEX_PARAM_H] = command_data.param_h;
        out_buffer[INDEX_PARAM_L] = command_data.param_l;
        let checksum = checksum(&out_buffer[INDEX_VERSION..INDEX_CHECKSUM_H]);
        out_buffer[INDEX_CHECKSUM_H] = (checksum >> 8) as u8;
        out_buffer[INDEX_CHECKSUM_L] = checksum as u8;
<<<<<<< HEAD
        info!("Sending command: {:?}", out_buffer);
=======
        esp_println::println!("tx {:02X?}", out_buffer);
>>>>>>> 1b52cc47
        self.port
            .write_all(&out_buffer)
            .await
            .map_err(|e| Error::SerialPort(e))?;
        self.last_command = command_data;

        // wait for possible error messages or ack
        // If you are an user of this crate and find this to be not enough,
        // please open an issue and attach photos and information about your
        // module

        //Timer::after_millis(60).await;
        self.last_cmd_acknowledged = false;
        self.read_last_message().await?;
        
        if self.feedback_enable && (command_data.command != Command::Reset) {
            if self.last_cmd_acknowledged != true {
                esp_println::println!(
                    "wut {:02X?} {:02X?}",
                    self.last_command,
                    self.last_response
                );
                Err(Error::FailedAck)
            } else {
                Ok(())
            }
        } else {
            if self.port.read_ready().map_err(|e| Error::SerialPort(e))? {
                let _ = self.read_last_message().await; // prueba na mas
            }
            Ok(())
        }
    }
    pub async fn next(&mut self) -> Result<(), Error<S::Error>> {
        self.send_command(MessageData::new(Command::EnterNormalMode, 0, 0))
            .await
    }
    pub async fn reset(
        &mut self,
        reset_duration_override: Option<Duration>,
    ) -> Result<(), Error<S::Error>> {
        self.send_command(MessageData::new(Command::Reset, 0, 0))
            .await?;
        let wait = if let Some(duration) = reset_duration_override {
            duration
        } else {
            Duration::from_millis(1500) // max M16P init time
        };
        Timer::after(wait).await; // wait 3 seconds after reset
        self.read_last_message().await?;
        //todo!("Check last message to confirm state of the device");
        Ok(())
    }

    pub async fn playback_source(
        &mut self,
        playback_source: PlayBackSource,
    ) -> Result<(), Error<S::Error>> {
        self.send_command(MessageData::new(
            Command::SetPlaybackSource,
            0,
            playback_source as u8,
        ))
        .await?;
        Timer::after_millis(200).await; // max M16P file system init time
        Ok(())
    }

    pub async fn volume(&mut self, volume: u8) -> Result<(), Error<S::Error>> {
        if volume > 30 {
            return Err(Error::BadParameter);
        }
        self.send_command(MessageData::new(Command::SetVolume, 0, volume))
            .await
    }

    pub async fn play(&mut self, track: u16) -> Result<(), Error<S::Error>> {
        if track > 2999 {
            return Err(Error::BadParameter);
        }
        self.send_command(MessageData::new(
            Command::PlayTrack,
            (track >> 8) as u8,
            track as u8,
        ))
        .await
    }

    pub async fn set_equalizer(
        &mut self,
        equalizer: Equalizer,
    ) -> Result<(), Error<S::Error>> {
        self.send_command(MessageData::new(Command::SetEQ, 0, equalizer as u8))
            .await
    }
    pub async fn loop_all(
        &mut self,
        enable: bool,
    ) -> Result<(), Error<S::Error>> {
        self.send_command(MessageData::new(
            Command::PlayLoopAll,
            0,
            if enable { 1 } else { 0 },
        ))
        .await
    }
}<|MERGE_RESOLUTION|>--- conflicted
+++ resolved
@@ -323,11 +323,7 @@
                             }
                         }
                         INDEX_END_BYTE => {
-<<<<<<< HEAD
                             info!("Received message: {:?}", &message);
-=======
-                            esp_println::println!("rx {:02X?}", message);
->>>>>>> 1b52cc47
                             if byte != END_BYTE {
                                 current_index = 0;
                             } else {
@@ -424,11 +420,8 @@
         let checksum = checksum(&out_buffer[INDEX_VERSION..INDEX_CHECKSUM_H]);
         out_buffer[INDEX_CHECKSUM_H] = (checksum >> 8) as u8;
         out_buffer[INDEX_CHECKSUM_L] = checksum as u8;
-<<<<<<< HEAD
         info!("Sending command: {:?}", out_buffer);
-=======
-        esp_println::println!("tx {:02X?}", out_buffer);
->>>>>>> 1b52cc47
+
         self.port
             .write_all(&out_buffer)
             .await
